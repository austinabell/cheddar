use std::{cmp, convert::TryInto};

// use near_contract_standards::storage_management::{
//     StorageBalance, StorageBalanceBounds, StorageManagement,
// };
use near_sdk::borsh::{self, BorshDeserialize, BorshSerialize};
use near_sdk::collections::LookupMap;
use near_sdk::json_types::{ValidAccountId, U128};
use near_sdk::{
    assert_one_yocto, env, near_bindgen, AccountId, PanicOnDefault, Promise, PromiseResult,
};

pub mod constants;
pub mod errors;
pub mod interfaces;
pub mod util;
pub mod vault;

use crate::errors::*;
use crate::interfaces::*;
use crate::vault::*;
use crate::{constants::*, util::*};

near_sdk::setup_alloc!();

#[near_bindgen]
#[derive(BorshDeserialize, BorshSerialize, PanicOnDefault)]
pub struct Contract {
    pub owner_id: AccountId,
    /// farm token
    pub cheddar_id: AccountId,
    // if farming is opened
    pub is_active: bool,
    //user vaults
    pub vaults: LookupMap<AccountId, Vault>,
    /// amount of $CHEDDAR farmed each per each epoch. Epoch is defined in constants (`EPOCH`)
    /// Farmed $CHEDDAR are distributed to all users proportionally to their NEAR stake.
    pub emission_rate: u128,
    pub total_stake: u128,
<<<<<<< HEAD
    pub farming_start_round: u64,
    pub farming_end_round: u64,
=======
    // TODO: total_stake_acc accumulates a total stake for the next round we can only
    //    pub total_stake_acc: u128,
    pub farming_start: u64,
    pub farming_end: u64,
>>>>>>> fa593870
}

#[near_bindgen]
impl Contract {
    /// Initializes the contract with the account where the NEP-141 token contract resides, start block-timestamp & rewards_per_year
    /// farming_start & farming_end are unix timestamps
    /// emission_rate is yoctoCheddars per minute
    #[init]
    pub fn new(
        owner_id: ValidAccountId,
        cheddar_id: ValidAccountId,
        emission_rate: U128,
        farming_start: u64,
        farming_end: u64,
    ) -> Self {
        Self {
            owner_id: owner_id.into(),
            cheddar_id: cheddar_id.into(),
            is_active: true,
            vaults: LookupMap::new(b"v".to_vec()),
            emission_rate: (emission_rate.0 / ROUNDS_PER_MINUTE as u128).into(),
            total_stake: 0,
            farming_start_round: round_from(farming_start),
            farming_end_round: round_from(farming_end),
        }
    }

    // ************ //
    // view methods //

    /// Opens or closes the farming. For admin use only. Smart contract has `epoch_start` and
    /// `epoch_end` attributes which controls start and end of the farming.
    pub fn set_active(&mut self, is_open: bool) {
        self.assert_owner_calling();
        self.is_active = is_open;
    }

    /// Returns amount of staked NEAR and farmed CHEDDAR of given account.
    pub fn get_contract_params(&self) -> ContractParams {
        ContractParams {
            owner_id: self.owner_id.clone(),
            token_contract: self.cheddar_id.clone(),
            emission_rate: self.emission_rate.into(),
            is_open: self.is_active,
            farming_start: unix_timestamp_from(self.farming_start_round), //convert round to unix timestamp
            farming_end: unix_timestamp_from(self.farming_end_round), //convert round to unix timestamp
        }
    }

    /// Returns amount of staked NEAR and farmed CHEDDAR of given account.
    pub fn status(&self, account_id: AccountId) -> (U128, U128, u64) {
        return match self.vaults.get(&account_id) {
            Some(mut v) => (v.staked.into(), self.ping(&mut v).into(), unix_timestamp_from(current_round())),
            None => {
                let zero = U128::from(0);
                return (zero, zero, 0);
            }
        };
    }

    // ******************* //
    // transaction methods //

    /// Stake attached &NEAR and returns total amount of stake.
    #[payable]
    pub fn stake(&mut self) -> U128 {
        self.assert_open();
        let amount = env::attached_deposit();
        assert!(amount >= MIN_STAKE, "{}", ERR01_MIN_STAKE);
        self.total_stake += amount;
        let aid = env::predecessor_account_id();
        self.total_stake += amount;
        match self.vaults.get(&aid) {
            Some(mut vault) => {
                self._stake(amount, &mut vault);
                self.vaults.insert(&aid, &vault);
                return vault.staked.into();
            }
            None => {
                self.vaults.insert(
                    &aid,
                    &Vault {
                        previous: cmp::max(current_round(), self.farming_start_round), //warning: previous can be set in the future
                        staked: amount,
                        rewards: 0,
                    },
                );
                return amount.into();
            }
        };
    }

    /// Unstakes given amount of $NEAR and transfers it back to the user.
    /// Returns amount of staked tokens left after the call.
    /// Panics if the caller doesn't stake anything or if he doesn't have enough staked tokens.
    /// Requires 1 yNEAR payment for wallet validation.
    #[payable]
    pub fn unstake(&mut self, amount: U128) -> U128 {
        assert_one_yocto();
        let amount = u128::from(amount);
        let (aid, mut vault) = self.get_vault();
        if vault.staked >= MIN_STAKE && amount >= vault.staked - MIN_STAKE {
            //unstake all => close -- simplify UI
            return self.close();
        }
        self._unstake(amount, &mut vault);

        self.total_stake -= amount;
        self.vaults.insert(&aid, &vault);
        Promise::new(aid).transfer(amount);
        vault.staked.into()
    }

    /// Unstakes everything and close the account. Sends all farmed CHEDDAR using a ft_transfer
    /// and all NEAR to the caller.
    /// Returns amount of farmed CHEDDAR.
    /// Panics if the caller doesn't stake anything.
    /// Requires 1 yNEAR payment for wallet validation.
    #[payable]
    pub fn close(&mut self) -> U128 {
        assert_one_yocto();
        let (aid, mut vault) = self.get_vault();
        self.ping(&mut vault);
        env_log!(
            "Closing {} account, farmed CHEDDAR: {}",
            &aid,
            vault.rewards
        );
        self.vaults.remove(&aid);

        let rewards_str: U128 = vault.rewards.into();
<<<<<<< HEAD
        //assert!(self.total_stake >= vault.staked,"total_staked {} < vault.staked {}", self.total_stake, vault.staked);
        self.total_stake = self.total_stake.saturating_sub(vault.staked);
=======
        self.total_stake -= vault.staked;
>>>>>>> fa593870
        let callback = self.withdraw_cheddar(&aid, rewards_str);
        Promise::new(aid).transfer(vault.staked).and(callback);

        // TODO: recover the account - it's not deleted!

        return vault.staked.into();
    }

    /// Withdraws all farmed CHEDDAR to the user.
    /// Return amount of farmed CHEDDAR.
    /// Panics if user has not staked anything.
    #[payable]
    pub fn withdraw_crop(&mut self) -> U128 {
        let (aid, mut vault) = self.get_vault();
        self.ping(&mut vault);
        let rewards = vault.rewards;
        vault.rewards = 0;
        self.vaults.insert(&aid, &vault);
        self.withdraw_cheddar(&aid, rewards.into());
        return rewards.into();
    }

    /*****************
     * internal methods */

    fn withdraw_cheddar(&mut self, a: &AccountId, amount: U128) -> Promise {
        ext_ft::ft_transfer(
            a.clone().try_into().unwrap(),
            amount,
            None,
            &self.cheddar_id,
            ONE_YOCTO,
            GAS_FOR_FT_TRANSFER,
        )
        .then(ext_self::withdraw_callback(
            a.clone(),
            amount,
            &env::current_account_id(),
            NO_DEPOSIT,
            GAS_FOR_FT_TRANSFER,
        ))
    }

    #[private]
    pub fn withdraw_callback(&mut self, sender_id: AccountId, amount: U128) {
        assert_eq!(
            env::promise_results_count(),
            1,
            "{}",
            ERR25_WITHDRAW_CALLBACK
        );
        match env::promise_result(0) {
            PromiseResult::NotReady => unreachable!(),
            PromiseResult::Successful(_) => {}
            PromiseResult::Failed => {
                let mut v = self.vaults.get(&sender_id).expect(ERR10_NO_ACCOUNT);
                v.rewards += amount.0;
                self.vaults.insert(&sender_id, &v);
                env_log!("cheddar transfer failed")
            }
        };
    }

    fn assert_owner_calling(&self) {
        assert!(
            env::predecessor_account_id() == self.owner_id,
            "can only be called by the owner"
        );
    }

    fn assert_open(&self) {
        assert!(self.is_active, "Farming is not open");
    }
}

#[macro_export]
macro_rules! env_log {
    ($($arg:tt)*) => {{
        let msg = format!($($arg)*);
        // io::_print(msg);
        println!("{}", msg);
        env::log(msg.as_bytes())
    }}
}

#[cfg(all(test, not(target_arch = "wasm32")))]
#[allow(unused_imports)]
mod tests {
    use near_sdk::test_utils::{accounts, VMContextBuilder};
    use near_sdk::MockedBlockchain;
    use near_sdk::{testing_env, Balance};
    use std::convert::TryInto;

    use super::*;

    /// deposit_dec =
    fn setup_contract(
        account_id: usize,
        deposit_dec: u128,
        time: u64,
    ) -> (VMContextBuilder, Contract) {
        let mut context = VMContextBuilder::new();
        testing_env!(context.build());
        let contract = Contract::new(
            accounts(0),
            "cheddar".to_string().try_into().unwrap(),
            120000.into(),
            10,
            20,
        );
        testing_env!(context
            .predecessor_account_id(accounts(account_id))
            .attached_deposit((deposit_dec * MIN_STAKE / 10).into())
            .block_timestamp(time * ROUND)
            .build());
        (context, contract)
    }

    #[test]
    fn test_set_active() {
        let (_, mut ctr) = setup_contract(0, 5, 1);
        assert_eq!(ctr.is_active, true);
        ctr.set_active(false);
        assert_eq!(ctr.is_active, false);
    }

    #[test]
    #[should_panic(expected = "can only be called by the owner")]
    fn test_set_active_not_admin() {
        let (_, mut ctr) = setup_contract(1, 0, 1);
        ctr.set_active(false);
    }

    #[test]
    #[should_panic(expected = "E01: min stake amount is 0.01 NEAR")]
    fn test_min_staking() {
        let (_, mut ctr) = setup_contract(1, 5, 1);
        ctr.stake();
    }

    #[test]
    fn test_staking() {
        let (mut ctx, mut ctr) = setup_contract(1, 100, 1);
        assert_eq!(
            ctr.total_stake, 0,
            "at the beginning there should be 0 total stake"
        );

        ctr.stake();

        // status returns (account_stake, account_rewards)
        let (a1_s, a1_r) = ctr.status(get_acc(0));
        assert_eq!(a1_s.0, 0, "account0 didn't stake");
        assert_eq!(a1_r.0, 0, "account0 didn't stake so no cheddar");

        let (a1_s, a1_r) = ctr.status(get_acc(1));
        assert_eq!(a1_s.0, 10 * MIN_STAKE, "account1 staked");
        assert_eq!(
            ctr.total_stake, a1_s.0,
            "total stake should equal to account1 stake"
        );
        assert_eq!(a1_r.0, 0, "no cheddar should be rewarded before start");

        // ------------------------------------------------
        // stake before the farming_start

        testing_env!(ctx
<<<<<<< HEAD
            .attached_deposit((100 * MIN_STAKE / 10).into())
            .block_timestamp(2 * ROUND)
=======
            .attached_deposit((10 * MIN_STAKE).into())
            .block_timestamp(2 * EPOCH)
>>>>>>> fa593870
            .build());
        ctr.stake();

        let (a1_s, a1_r) = ctr.status(get_acc(1));
        assert_eq!(a1_s.0, 20 * MIN_STAKE, "account1 stake increased");
        assert_eq!(a1_r.0, 0, "no cheddar should be rewarded before start");
        assert_eq!(
            ctr.total_stake, a1_s.0,
            "total stake should equal to account1 stake"
        );

        // ------------------------------------------------
        // at the start we still shouldn't get any reward.

<<<<<<< HEAD
                testing_env!(ctx.block_timestamp(10 * EPOCH + 1).build());
                s = ctr.status(get_acc(1));
                assert_eq!(s.0 .0, 20 * MIN_STAKE, "account(1) stake increased");
                assert_eq!(s.1 .0, 0, "no cheddar should be rewarded before start");
        */
        // Staking at the very beginning wont yield rewards - a whole epoch needs to pass first
        testing_env!(ctx.block_timestamp(10 * ROUND).build());
        s = ctr.status(get_acc(1));
        assert_eq!(s.0 .0, 20 * MIN_STAKE, "account(1) stake didn't change");
        assert_eq!(s.1 .0, 0, "no cheddar should be rewarded before start");
=======
        testing_env!(ctx.block_timestamp(10 * EPOCH + 1).build());
        let (a1_s, a1_r) = ctr.status(get_acc(1));
        assert_eq!(a1_s.0, 20 * MIN_STAKE, "account1 stake increased");
        assert_eq!(a1_r.0, 0, "no cheddar should be rewarded before start");

        // ------------------------------------------------
        // Staking at the very beginning wont yeild rewars - a whole epoch needs to pass first

        testing_env!(ctx.block_timestamp(10 * EPOCH).build());
        let (a1_s, a1_r) = ctr.status(get_acc(1));
        assert_eq!(a1_s.0, 20 * MIN_STAKE, "account1 stake didn't change");
        assert_eq!(a1_r.0, 0, "no cheddar should be rewarded before start");
>>>>>>> fa593870

        // ------------------------------------------------
        // WE are alone - we should get 100% of emission.

<<<<<<< HEAD
        testing_env!(ctx.block_timestamp(11 * ROUND).build());
        s = ctr.status(get_acc(1));
        assert_eq!(s.0 .0, 20 * MIN_STAKE, "account(1) stake didn't change");
        assert_eq!(s.1 .0, 120, "no cheddar should be rewarded before start");
=======
        testing_env!(ctx.block_timestamp(11 * EPOCH).build());
        let (a1_s, a1_r) = ctr.status(get_acc(1));
        assert_eq!(a1_s.0, 20 * MIN_STAKE, "account1 stake didn't change");
        assert_eq!(a1_r.0, 120_000, "we take all harvest");
>>>>>>> fa593870

        // ------------------------------------------------
        // second check in same epoch shouldn't change rewards

<<<<<<< HEAD
        testing_env!(ctx.block_timestamp(11 * ROUND + 100).build());
        s = ctr.status(get_acc(1));
        assert_eq!(s.0 .0, 20 * MIN_STAKE, "account(1) stake didn't change");
        assert_eq!(s.1 .0, 120, "no cheddar should be rewarded before start");
=======
        testing_env!(ctx.block_timestamp(11 * EPOCH + 100).build());
        let (a1_s, a1_r) = ctr.status(get_acc(1));
        assert_eq!(a1_s.0, 20 * MIN_STAKE, "account1 stake didn't change");
        assert_eq!(
            a1_r.0, 120_000,
            "in the same epoch we should harvest only once"
        );

        // ------------------------------------------------
        // 2 epochs later we add another account to stake

        testing_env!(ctx
            .predecessor_account_id(accounts(2))
            .attached_deposit((5 * MIN_STAKE).into())
            .block_timestamp(13 * EPOCH)
            .build());
        ctr.stake();

        let (a1_s, a1_r) = ctr.status(get_acc(1));
        assert_eq!(a1_s.0, 20 * MIN_STAKE, "account1 stake didn't change");
        // TODO: fix
        // assert_eq!(
        //     a1_r.0,
        //     120_000 * 2,
        //     "in the same epoch we should harvest only once"
        // );

        let (a2_s, a2_r) = ctr.status(get_acc(2));
        assert_eq!(a2_s.0, 5 * MIN_STAKE, "account2 stake was set correctly");
        assert_eq!(a2_r.0, 0, "account2 didn't farm anything yet");
>>>>>>> fa593870

        assert_eq!(a1_s.0 + a2_s.0, ctr.total_stake);
        // TODO: add more tests
    }

    fn get_acc(idx: usize) -> AccountId {
        accounts(idx).as_ref().to_string()
    }
}<|MERGE_RESOLUTION|>--- conflicted
+++ resolved
@@ -33,19 +33,12 @@
     pub is_active: bool,
     //user vaults
     pub vaults: LookupMap<AccountId, Vault>,
-    /// amount of $CHEDDAR farmed each per each epoch. Epoch is defined in constants (`EPOCH`)
+    /// amount of $CHEDDAR farmed each per each epoch. Epoch is defined in constants (`ROUND`)
     /// Farmed $CHEDDAR are distributed to all users proportionally to their NEAR stake.
     pub emission_rate: u128,
     pub total_stake: u128,
-<<<<<<< HEAD
     pub farming_start_round: u64,
     pub farming_end_round: u64,
-=======
-    // TODO: total_stake_acc accumulates a total stake for the next round we can only
-    //    pub total_stake_acc: u128,
-    pub farming_start: u64,
-    pub farming_end: u64,
->>>>>>> fa593870
 }
 
 #[near_bindgen]
@@ -98,7 +91,11 @@
     /// Returns amount of staked NEAR and farmed CHEDDAR of given account.
     pub fn status(&self, account_id: AccountId) -> (U128, U128, u64) {
         return match self.vaults.get(&account_id) {
-            Some(mut v) => (v.staked.into(), self.ping(&mut v).into(), unix_timestamp_from(current_round())),
+            Some(mut v) => (
+                v.staked.into(),
+                self.ping(&mut v).into(),
+                unix_timestamp_from(current_round()),
+            ),
             None => {
                 let zero = U128::from(0);
                 return (zero, zero, 0);
@@ -177,12 +174,13 @@
         self.vaults.remove(&aid);
 
         let rewards_str: U128 = vault.rewards.into();
-<<<<<<< HEAD
-        //assert!(self.total_stake >= vault.staked,"total_staked {} < vault.staked {}", self.total_stake, vault.staked);
-        self.total_stake = self.total_stake.saturating_sub(vault.staked);
-=======
+        assert!(
+            self.total_stake >= vault.staked,
+            "total_staked {} < vault.staked {}",
+            self.total_stake,
+            vault.staked
+        );
         self.total_stake -= vault.staked;
->>>>>>> fa593870
         let callback = self.withdraw_cheddar(&aid, rewards_str);
         Promise::new(aid).transfer(vault.staked).and(callback);
 
@@ -334,11 +332,11 @@
         ctr.stake();
 
         // status returns (account_stake, account_rewards)
-        let (a1_s, a1_r) = ctr.status(get_acc(0));
+        let (a1_s, a1_r, ts) = ctr.status(get_acc(0));
         assert_eq!(a1_s.0, 0, "account0 didn't stake");
         assert_eq!(a1_r.0, 0, "account0 didn't stake so no cheddar");
 
-        let (a1_s, a1_r) = ctr.status(get_acc(1));
+        let (a1_s, a1_r, ts) = ctr.status(get_acc(1));
         assert_eq!(a1_s.0, 10 * MIN_STAKE, "account1 staked");
         assert_eq!(
             ctr.total_stake, a1_s.0,
@@ -350,17 +348,12 @@
         // stake before the farming_start
 
         testing_env!(ctx
-<<<<<<< HEAD
             .attached_deposit((100 * MIN_STAKE / 10).into())
             .block_timestamp(2 * ROUND)
-=======
-            .attached_deposit((10 * MIN_STAKE).into())
-            .block_timestamp(2 * EPOCH)
->>>>>>> fa593870
             .build());
         ctr.stake();
 
-        let (a1_s, a1_r) = ctr.status(get_acc(1));
+        let (a1_s, a1_r, ts) = ctr.status(get_acc(1));
         assert_eq!(a1_s.0, 20 * MIN_STAKE, "account1 stake increased");
         assert_eq!(a1_r.0, 0, "no cheddar should be rewarded before start");
         assert_eq!(
@@ -371,58 +364,32 @@
         // ------------------------------------------------
         // at the start we still shouldn't get any reward.
 
-<<<<<<< HEAD
-                testing_env!(ctx.block_timestamp(10 * EPOCH + 1).build());
-                s = ctr.status(get_acc(1));
-                assert_eq!(s.0 .0, 20 * MIN_STAKE, "account(1) stake increased");
-                assert_eq!(s.1 .0, 0, "no cheddar should be rewarded before start");
-        */
-        // Staking at the very beginning wont yield rewards - a whole epoch needs to pass first
-        testing_env!(ctx.block_timestamp(10 * ROUND).build());
-        s = ctr.status(get_acc(1));
-        assert_eq!(s.0 .0, 20 * MIN_STAKE, "account(1) stake didn't change");
-        assert_eq!(s.1 .0, 0, "no cheddar should be rewarded before start");
-=======
-        testing_env!(ctx.block_timestamp(10 * EPOCH + 1).build());
-        let (a1_s, a1_r) = ctr.status(get_acc(1));
+        testing_env!(ctx.block_timestamp(10 * ROUND + 1).build());
+        let (a1_s, a1_r, ts) = ctr.status(get_acc(1));
         assert_eq!(a1_s.0, 20 * MIN_STAKE, "account1 stake increased");
         assert_eq!(a1_r.0, 0, "no cheddar should be rewarded before start");
 
         // ------------------------------------------------
         // Staking at the very beginning wont yeild rewars - a whole epoch needs to pass first
 
-        testing_env!(ctx.block_timestamp(10 * EPOCH).build());
-        let (a1_s, a1_r) = ctr.status(get_acc(1));
+        testing_env!(ctx.block_timestamp(10 * ROUND).build());
+        let (a1_s, a1_r, ts) = ctr.status(get_acc(1));
         assert_eq!(a1_s.0, 20 * MIN_STAKE, "account1 stake didn't change");
         assert_eq!(a1_r.0, 0, "no cheddar should be rewarded before start");
->>>>>>> fa593870
 
         // ------------------------------------------------
         // WE are alone - we should get 100% of emission.
 
-<<<<<<< HEAD
         testing_env!(ctx.block_timestamp(11 * ROUND).build());
-        s = ctr.status(get_acc(1));
-        assert_eq!(s.0 .0, 20 * MIN_STAKE, "account(1) stake didn't change");
-        assert_eq!(s.1 .0, 120, "no cheddar should be rewarded before start");
-=======
-        testing_env!(ctx.block_timestamp(11 * EPOCH).build());
-        let (a1_s, a1_r) = ctr.status(get_acc(1));
+        let (a1_s, a1_r, ts) = ctr.status(get_acc(1));
         assert_eq!(a1_s.0, 20 * MIN_STAKE, "account1 stake didn't change");
         assert_eq!(a1_r.0, 120_000, "we take all harvest");
->>>>>>> fa593870
 
         // ------------------------------------------------
         // second check in same epoch shouldn't change rewards
 
-<<<<<<< HEAD
         testing_env!(ctx.block_timestamp(11 * ROUND + 100).build());
-        s = ctr.status(get_acc(1));
-        assert_eq!(s.0 .0, 20 * MIN_STAKE, "account(1) stake didn't change");
-        assert_eq!(s.1 .0, 120, "no cheddar should be rewarded before start");
-=======
-        testing_env!(ctx.block_timestamp(11 * EPOCH + 100).build());
-        let (a1_s, a1_r) = ctr.status(get_acc(1));
+        let (a1_s, a1_r, ts) = ctr.status(get_acc(1));
         assert_eq!(a1_s.0, 20 * MIN_STAKE, "account1 stake didn't change");
         assert_eq!(
             a1_r.0, 120_000,
@@ -435,11 +402,11 @@
         testing_env!(ctx
             .predecessor_account_id(accounts(2))
             .attached_deposit((5 * MIN_STAKE).into())
-            .block_timestamp(13 * EPOCH)
+            .block_timestamp(13 * ROUND)
             .build());
         ctr.stake();
 
-        let (a1_s, a1_r) = ctr.status(get_acc(1));
+        let (a1_s, a1_r, ts) = ctr.status(get_acc(1));
         assert_eq!(a1_s.0, 20 * MIN_STAKE, "account1 stake didn't change");
         // TODO: fix
         // assert_eq!(
@@ -448,10 +415,9 @@
         //     "in the same epoch we should harvest only once"
         // );
 
-        let (a2_s, a2_r) = ctr.status(get_acc(2));
+        let (a2_s, a2_r, ts) = ctr.status(get_acc(2));
         assert_eq!(a2_s.0, 5 * MIN_STAKE, "account2 stake was set correctly");
         assert_eq!(a2_r.0, 0, "account2 didn't farm anything yet");
->>>>>>> fa593870
 
         assert_eq!(a1_s.0 + a2_s.0, ctr.total_stake);
         // TODO: add more tests
